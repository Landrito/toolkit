@extends "py/common.snip"
@extends "py/method_sample.snip"

@snippet generate(xapiClass)
    {@licenseSection(xapiClass.fileHeader)}
    {@editingInstructions(xapiClass)}

    {@moduleDocstring(xapiClass)}
    {@renderImportSection(xapiClass.fileHeader.importSection)}

    @if xapiClass.hasPageStreamingMethods
        _PageDesc = google.gax.PageDescriptor


    @end
    {@serviceClass(xapiClass)}
@end

@private editingInstructions(xapiClass)
    @#
    @# EDITING INSTRUCTIONS
    @# This file was generated from the file
    @# https://github.com/google/googleapis/blob/master/{@xapiClass.protoFilename},
    @# and updates to that file get reflected here through a refresh process.
    @# For the short term, the refresh process will only be runnable by Google engineers.
    @#
    @# The only allowed edits are to method and file documentation. A 3-way
    @# merge preserves those additions if the generated source changes.
@end

@private moduleDocstring(xapiClass)
    """Accesses the {@xapiClass.servicePhraseName}."""
@end

@private serviceClass(xapiClass)
    class {@xapiClass.name}(object):
        @if xapiClass.doc.lines
            {@documentation(xapiClass.doc)}

        @end
        {@constantSection(xapiClass)}

        @if xapiClass.pathTemplates
            {@pathTemplateSection(xapiClass)}

        @end
        {@initMethodSection(xapiClass)}

        {@serviceMethodsSection(xapiClass)}

@end

@private documentation(doc)
    @if doc.remainingLines
        """
        @join line : doc.lines
            {@line}
        @end
        """
    @else
        """{@doc.firstLine}"""
    @end
@end

@private constantSection(xapiClass)
    SERVICE_ADDRESS = '{@xapiClass.serviceAddress}'
    """The default address of the service."""

    DEFAULT_SERVICE_PORT = {@xapiClass.servicePort}
    """The default port of the service."""
    @if xapiClass.hasPageStreamingMethods

        _PAGE_DESCRIPTORS = {
            @join descriptor : xapiClass.pageStreamingDescriptors on {@", "}.add(BREAK)
                '{@descriptor.methodName}': _PageDesc(
                    '{@descriptor.requestTokenFieldName}',
                    '{@descriptor.responseTokenFieldName}',
                    '{@descriptor.resourcesFieldName}'
                )
            @end
        }
    @end

    @# The scopes needed to make gRPC calls to all of the methods defined in
    @# this service
    _ALL_SCOPES = (
        @join auth_scope : xapiClass.authScopes on BREAK
            '{@auth_scope}',
        @end
    )
@end

@private constructDefaults(xapiClass)
    default_client_config = json.loads(pkg_resources.resource_string(
        __name__, '{@xapiClass.clientConfigPath}').decode())
    defaults = api_callable.construct_settings(
        '{@xapiClass.interfaceKey}',
        default_client_config,
        client_config,
        config.STATUS_CODE_NAMES,
        metrics_headers=metrics_headers,
        @if xapiClass.hasPageStreamingMethods
            page_descriptors=self._PAGE_DESCRIPTORS,
        @end
    )
@end

@private initMethodSection(xapiClass)
    def __init__(self,
            service_path=SERVICE_ADDRESS,
            port=DEFAULT_SERVICE_PORT,
            channel=None,
            credentials=None,
            ssl_credentials=None,
            scopes=None,
            client_config=None,
            app_name=None,
            app_version='',
            lib_name=None,
            lib_version='',
            metrics_headers=()):
        """Constructor.

        Args:
          service_path (string): The domain name of the API remote host.
          port (int): The port on which to connect to the remote host.
          channel (:class:`grpc.Channel`): A ``Channel`` instance through
            which to make calls.
          credentials (object): The authorization credentials to attach to
            requests. These credentials identify this application to the
            service.
          ssl_credentials (:class:`grpc.ChannelCredentials`): A
            ``ChannelCredentials`` instance for use with an SSL-enabled
            channel.
          scopes (list[string]): A list of OAuth2 scopes to attach to requests.
          client_config (dict):
            A dictionary for call options for each method. See
            :func:`google.gax.construct_settings` for the structure of
            this data. Falls back to the default config if not specified
            or the specified config is missing data points.
          app_name (string): The name of the application calling
            the service. Recommended for analytics purposes.
          app_version (string): The version of the application calling
            the service. Recommended for analytics purposes.
          lib_name (string): The API library software used for calling
            the service. (Unless you are writing an API client itself,
            leave this as default.)
          lib_version (string): The API library software version used
            for calling the service. (Unless you are writing an API client
            itself, leave this as default.)
          metrics_headers (dict): A dictionary of values for tracking
            client library metrics. Ultimately serializes to a string
            (e.g. 'foo/1.2.3 bar/3.14.1'). This argument should be
            considered private.

        Returns:
          A {@xapiClass.name} object.
        """
        @# Unless the calling application specifically requested
        @# OAuth scopes, request everything.
        if scopes is None:
            scopes = self._ALL_SCOPES

        @# Initialize an empty client config, if none is set.
        if client_config is None:
            client_config = {}

        @# Initialize metrics_headers as an ordered dictionary
        @# (cuts down on cardinality of the resulting string slightly).
        metrics_headers = collections.OrderedDict(metrics_headers)
        metrics_headers['gl-python'] = platform.python_version()

        @# The library may or may not be set, depending on what is
        @# calling this client. Newer client libraries set the library name
        @# and version.
        if lib_name:
            metrics_headers[lib_name] = lib_version

        @# Finally, track the GAPIC package version.
        metrics_headers['gapic'] = pkg_resources.get_distribution(
            '{@xapiClass.gapicPackageName}',
        ).version

        @# Load the configuration defaults.
        {@constructDefaults(xapiClass)}
        @join stub : xapiClass.stubs
            self.{@stub.name} = config.create_stub(
                {@stub.grpcClientTypeName},
                channel=channel,
                service_path=service_path,
                service_port=port,
                credentials=credentials,
                scopes=scopes,
                ssl_credentials=ssl_credentials)
        @end
        @if xapiClass.hasLongRunningOperations

            self.operations_client = operations_client.OperationsClient(
                service_path=service_path,
                port=port,
                channel=channel,
                credentials=credentials,
                ssl_credentials=ssl_credentials,
                scopes=scopes,
                client_config=client_config,
                metrics_headers=metrics_headers,
            )
        @end

        @join apiMethod : xapiClass.apiMethods
            self._{@apiMethod.name} = api_callable.create_api_call(
                self.{@apiMethod.stubName}.{@apiMethod.grpcMethodName},
                settings=defaults['{@apiMethod.name}'])
        @end
@end

@private pathTemplateSection(xapiClass)
    @join pathTemplate : xapiClass.pathTemplates
        {@pathTemplate.name} = path_template.PathTemplate(
            '{@pathTemplate.pattern}')
    @end

    @join function : xapiClass.formatResourceFunctions

        {@createResourceFunction(function)}
    @end
    @join function : xapiClass.parseResourceFunctions

        {@createMatchFunctions(function)}
    @end
@end

@private createResourceFunction(function)
    @@classmethod
    def {@function.name}(cls, {@createResourceFunctionParams(function.resourceIdParams)}):
        """Returns a fully-qualified {@function.entityName} resource name string."""
        return cls.{@function.pathTemplateName}.render({
            {@createRenderDictionary(function.resourceIdParams)}
        })
@end

@private createMatchFunctions(function)
    @@classmethod
    def {@function.name}(cls, {@function.entityNameParamName}):
        """Parses the {@function.outputResourceId} from a {@function.entityName} resource.

        Args:
          {@function.entityNameParamName} (string): A fully-qualified path representing a {@function.entityName}
            resource.

        Returns:
          A string representing the {@function.outputResourceId}.
        """
        return cls.{@function.pathTemplateName}.match({@function.entityNameParamName}).get('{@function.outputResourceId}')
@end

@private createResourceFunctionParams(params)
    @join param : params on ", "
        {@param.name}
    @end
@end

@private createRenderDictionary(params)
    @join param: params on BREAK
        '{@param.templateKey}': {@param.name},
    @end
@end

@private methodComments(apiMethod, apiMethodDoc)
    """
    @join line : util.trimDocs(apiMethodDoc.mainDocLines)
      {@line}
    @end

    @if apiMethod.hasRequestStreaming
      EXPERIMENTAL: This method interface might change in the future.

    @end
    {@sampleCode(apiMethod)}

    Args:
      @join paramDoc : apiMethodDoc.paramDocs
          @if paramDoc.lines
              {@paramDoc.paramName} ({@paramDoc.typeName}): {@paramDoc.firstLine}
                @join line : paramDoc.remainingLines
                    {@line}
                @end
          @else
              {@paramDoc.paramName} ({@paramDoc.typeName})
          @end
      @end
    @if apiMethodDoc.returnsDocLines

        Returns:
          @join line : apiMethodDoc.returnsDocLines
                {@line}
          @end
    @end

    Raises:
      @join line : apiMethodDoc.throwsDocLines
          {@line}
      @end
    """
@end

@private serviceMethodsSection(xapiClass)
    @# Service calls
    @join apiMethod : xapiClass.apiMethods on BREAK.add(BREAK)
        {@flattenedMethod(apiMethod)}
    @end
@end

@private callLine(apiMethod)
    @if apiMethod.isLongRunningOperation
        return google.gax._OperationFuture(
            self._{@apiMethod.name}({@apiMethod.requestVariableName}, options),
            self.operations_client,
            {@apiMethod.longRunningView.operationPayloadTypeName},
            {@apiMethod.longRunningView.metadataTypeName},
            options)
    @else
        @if apiMethod.hasReturnValue
            return self._{@apiMethod.name}({@apiMethod.requestVariableName}, options)
        @else
            self._{@apiMethod.name}({@apiMethod.requestVariableName}, options)
        @end
    @end
@end

@private flattenedMethod(apiMethod)
    def {@apiMethod.name}(
            {@renderMethodParams(apiMethod.methodParams)}):
        {@methodComments(apiMethod, apiMethod.doc)}
        @if apiMethod.isSingularRequestMethod
            @if apiMethod.oneofParams
                {@checkOneOfParams(apiMethod.oneofParams)}

<<<<<<< HEAD
@private flattenedMethod(service, method)
    @let methodInputElementPath = importHandler.elementPath(method.getInputMessage, FALSE), \
             methodView = context.getApiMethodView(service, method), \
             methodConfig = context.getApiConfig.getInterfaceConfig(service).getMethodConfig(method), \
             requiredParams = methodConfig.getRequiredFields(), \
             optionalParams = context.removePageTokenFromFields(methodConfig.getOptionalFields(), methodConfig), \
             oneOfParams = methodConfig.getOneofNames()
        @if method.getRequestStreaming
            def {@methodName(method)}(
                    self,
                    requests,
                    options=None):
                {@methodComments(methodView, methodView.doc)}
                {@callLine(methodConfig, method, "requests")}
        @else
            @if or(requiredParams, optionalParams)
                def {@methodName(method)}(
                        self,
                        @if requiredParams
                            @if optionalParams
                                {@requiredParameterNames(requiredParams)},
                                {@optionalParameterValues(optionalParams)},
                            @else
                                {@requiredParameterNames(requiredParams)},
                            @end
                        @else
                            {@optionalParameterValues(optionalParams)},
                        @end
                        options=None):
                    {@methodComments(methodView, methodView.doc)}
                    @if oneOfParams
                        {@checkOneOfParams(oneOfParams)}
                    @end
                    @# Create the request object.
                    @if requiredParams
                        @if optionalParams
                            request = {@methodInputElementPath}(
                                {@namedParameters(requiredParams)},
                                {@namedParameters(optionalParams)})
                        @else
                            request = {@methodInputElementPath}(
                                {@namedParameters(requiredParams)})
                        @end
                    @else
                        request = {@methodInputElementPath}(
                            {@namedParameters(optionalParams)})
                    @end
                    {@callLine(methodConfig, method, "request")}
=======
            @end
            @if apiMethod.optionalRequestObjectParamsNoPageToken
                @if apiMethod.requiredRequestObjectParams
                    request = {@apiMethod.requestTypeName}(
                        {@requestObjectParams(apiMethod.requiredRequestObjectParams)},
                        {@requestObjectParams(apiMethod.optionalRequestObjectParamsNoPageToken)})
                @else
                    request = {@apiMethod.requestTypeName}(
                        {@requestObjectParams(apiMethod.optionalRequestObjectParamsNoPageToken)})
                @end
>>>>>>> 5eae5052
            @else
                @if apiMethod.requiredRequestObjectParams
                    request = {@apiMethod.requestTypeName}(
                        {@requestObjectParams(apiMethod.requiredRequestObjectParams)})
                @else
                    request = {@apiMethod.requestTypeName}()
                @end
            @end
        @end
        {@callLine(apiMethod)}
@end

@private renderMethodParams(params)
    @join param : params on ",".add(BREAK)
        @if param.defaultValue
            {@param.name}=None
        @else
            {@param.name}
        @end
    @end
@end

@private checkOneOfParams(oneOfs)
    @join oneOf : oneOfs on BREAK
        @# Sanity check: We have some fields which are mutually exclusive;
        @# raise ValueError if more than one is sent.
        oneof.check_oneof(
            @join oneOfField : oneOf on BREAK
                {@oneOfField}={@oneOfField},
            @end
        )

    @end
@end

@private requestObjectParams(params)
    @join param : params on ",".add(BREAK)
        {@param.keyName}={@param.name}
    @end
@end<|MERGE_RESOLUTION|>--- conflicted
+++ resolved
@@ -336,56 +336,6 @@
             @if apiMethod.oneofParams
                 {@checkOneOfParams(apiMethod.oneofParams)}
 
-<<<<<<< HEAD
-@private flattenedMethod(service, method)
-    @let methodInputElementPath = importHandler.elementPath(method.getInputMessage, FALSE), \
-             methodView = context.getApiMethodView(service, method), \
-             methodConfig = context.getApiConfig.getInterfaceConfig(service).getMethodConfig(method), \
-             requiredParams = methodConfig.getRequiredFields(), \
-             optionalParams = context.removePageTokenFromFields(methodConfig.getOptionalFields(), methodConfig), \
-             oneOfParams = methodConfig.getOneofNames()
-        @if method.getRequestStreaming
-            def {@methodName(method)}(
-                    self,
-                    requests,
-                    options=None):
-                {@methodComments(methodView, methodView.doc)}
-                {@callLine(methodConfig, method, "requests")}
-        @else
-            @if or(requiredParams, optionalParams)
-                def {@methodName(method)}(
-                        self,
-                        @if requiredParams
-                            @if optionalParams
-                                {@requiredParameterNames(requiredParams)},
-                                {@optionalParameterValues(optionalParams)},
-                            @else
-                                {@requiredParameterNames(requiredParams)},
-                            @end
-                        @else
-                            {@optionalParameterValues(optionalParams)},
-                        @end
-                        options=None):
-                    {@methodComments(methodView, methodView.doc)}
-                    @if oneOfParams
-                        {@checkOneOfParams(oneOfParams)}
-                    @end
-                    @# Create the request object.
-                    @if requiredParams
-                        @if optionalParams
-                            request = {@methodInputElementPath}(
-                                {@namedParameters(requiredParams)},
-                                {@namedParameters(optionalParams)})
-                        @else
-                            request = {@methodInputElementPath}(
-                                {@namedParameters(requiredParams)})
-                        @end
-                    @else
-                        request = {@methodInputElementPath}(
-                            {@namedParameters(optionalParams)})
-                    @end
-                    {@callLine(methodConfig, method, "request")}
-=======
             @end
             @if apiMethod.optionalRequestObjectParamsNoPageToken
                 @if apiMethod.requiredRequestObjectParams
@@ -396,7 +346,6 @@
                     request = {@apiMethod.requestTypeName}(
                         {@requestObjectParams(apiMethod.optionalRequestObjectParamsNoPageToken)})
                 @end
->>>>>>> 5eae5052
             @else
                 @if apiMethod.requiredRequestObjectParams
                     request = {@apiMethod.requestTypeName}(
