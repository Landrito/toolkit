/* Copyright 2016 Google Inc
 *
 * Licensed under the Apache License, Version 2.0 (the "License");
 * you may not use this file except in compliance with the License.
 * You may obtain a copy of the License at
 *
 *      http://www.apache.org/licenses/LICENSE-2.0
 *
 * Unless required by applicable law or agreed to in writing, software
 * distributed under the License is distributed on an "AS IS" BASIS,
 * WITHOUT WARRANTIES OR CONDITIONS OF ANY KIND, either express or implied.
 * See the License for the specific language governing permissions and
 * limitations under the License.
 */
package com.google.api.codegen.transformer.php;

import com.google.api.codegen.InterfaceView;
import com.google.api.codegen.config.FieldConfig;
import com.google.api.codegen.config.GapicProductConfig;
import com.google.api.codegen.config.GrpcStreamingConfig.GrpcStreamingType;
import com.google.api.codegen.metacode.InitCodeContext;
import com.google.api.codegen.metacode.InitCodeContext.InitCodeOutputType;
import com.google.api.codegen.php.PhpGapicCodePathMapper;
import com.google.api.codegen.transformer.FileHeaderTransformer;
import com.google.api.codegen.transformer.GapicInterfaceContext;
import com.google.api.codegen.transformer.GapicMethodContext;
import com.google.api.codegen.transformer.InitCodeTransformer;
import com.google.api.codegen.transformer.MockServiceTransformer;
import com.google.api.codegen.transformer.ModelToViewTransformer;
import com.google.api.codegen.transformer.ModelTypeTable;
import com.google.api.codegen.transformer.SurfaceNamer;
import com.google.api.codegen.transformer.TestCaseTransformer;
import com.google.api.codegen.util.Name;
import com.google.api.codegen.util.SymbolTable;
import com.google.api.codegen.util.php.PhpTypeTable;
import com.google.api.codegen.util.testing.StandardValueProducer;
import com.google.api.codegen.util.testing.TestValueGenerator;
import com.google.api.codegen.util.testing.ValueProducer;
import com.google.api.codegen.viewmodel.ClientMethodType;
import com.google.api.codegen.viewmodel.ImportSectionView;
import com.google.api.codegen.viewmodel.ViewModel;
import com.google.api.codegen.viewmodel.testing.ClientTestClassView;
import com.google.api.codegen.viewmodel.testing.ClientTestFileView;
import com.google.api.codegen.viewmodel.testing.MockGrpcMethodView;
import com.google.api.codegen.viewmodel.testing.MockServiceImplFileView;
import com.google.api.codegen.viewmodel.testing.MockServiceImplView;
import com.google.api.codegen.viewmodel.testing.MockServiceUsageView;
import com.google.api.codegen.viewmodel.testing.TestCaseView;
import com.google.api.tools.framework.model.Interface;
import com.google.api.tools.framework.model.Method;
import com.google.api.tools.framework.model.Model;
import com.google.common.collect.ImmutableList;
import java.io.File;
import java.util.ArrayList;
import java.util.List;

/** Responsible for producing testing related views for PHP */
public class PhpGapicSurfaceTestTransformer implements ModelToViewTransformer {
  private static final String TEST_TEMPLATE_FILE = "php/test.snip";
  private static final String MOCK_SERVICE_TEMPLATE_FILE = "php/mock_service.snip";

  private final ValueProducer valueProducer = new StandardValueProducer();
  private final PhpImportSectionTransformer importSectionTransformer =
      new PhpImportSectionTransformer();
  private final FileHeaderTransformer fileHeaderTransformer =
      new FileHeaderTransformer(importSectionTransformer);
  private final TestValueGenerator valueGenerator = new TestValueGenerator(valueProducer);
  private final TestCaseTransformer testCaseTransformer = new TestCaseTransformer(valueProducer);
  private final MockServiceTransformer mockServiceTransformer = new MockServiceTransformer();
  private final PhpFeatureConfig featureConfig = new PhpFeatureConfig();
  private final PhpGapicCodePathMapper pathMapper =
      PhpGapicCodePathMapper.newBuilder().setPrefix("tests/unit").build();

  @Override
  public List<String> getTemplateFileNames() {
    return ImmutableList.<String>of(TEST_TEMPLATE_FILE, MOCK_SERVICE_TEMPLATE_FILE);
  }

  @Override
  public List<ViewModel> transform(Model model, GapicProductConfig productConfig) {
    List<ViewModel> models = new ArrayList<ViewModel>();
    PhpSurfaceNamer surfacePackageNamer = new PhpSurfaceNamer(productConfig.getPackageName());
    PhpSurfaceNamer testPackageNamer =
        new PhpSurfaceNamer(surfacePackageNamer.getTestPackageName());
    models.addAll(generateTestViews(model, productConfig, surfacePackageNamer, testPackageNamer));
    models.addAll(
        generateMockServiceViews(model, productConfig, surfacePackageNamer, testPackageNamer));
    return models;
  }

  private static ModelTypeTable createTypeTable(String packageName) {
    return new ModelTypeTable(
        new PhpTypeTable(packageName), new PhpModelTypeNameConverter(packageName));
  }

  private List<MockServiceImplFileView> generateMockServiceViews(
      Model model,
      GapicProductConfig productConfig,
      SurfaceNamer surfacePackageNamer,
      SurfaceNamer testPackageNamer) {
    List<MockServiceImplFileView> mockFiles = new ArrayList<>();

    for (Interface grpcInterface :
        mockServiceTransformer.getGrpcInterfacesToMock(model, productConfig)) {
      ModelTypeTable typeTable = createTypeTable(surfacePackageNamer.getTestPackageName());
      String name = surfacePackageNamer.getMockGrpcServiceImplName(grpcInterface);
      String grpcClassName =
          typeTable.getAndSaveNicknameFor(surfacePackageNamer.getGrpcClientTypeName(grpcInterface));
      MockServiceImplView mockImpl =
          MockServiceImplView.newBuilder()
              .name(name)
              .grpcClassName(grpcClassName)
              .grpcMethods(new ArrayList<MockGrpcMethodView>())
              .build();
      String outputPath = pathMapper.getOutputPath(grpcInterface, productConfig);

      addUnitTestImports(typeTable);

      ImportSectionView importSection =
          importSectionTransformer.generateImportSection(typeTable.getImports());
      mockFiles.add(
          MockServiceImplFileView.newBuilder()
              .outputPath(outputPath + File.separator + name + ".php")
              .templateFileName(MOCK_SERVICE_TEMPLATE_FILE)
              .fileHeader(
                  fileHeaderTransformer.generateFileHeader(
                      productConfig, importSection, testPackageNamer))
              .serviceImpl(mockImpl)
              .build());
    }
    return mockFiles;
  }

  private List<ClientTestFileView> generateTestViews(
      Model model,
      GapicProductConfig productConfig,
      SurfaceNamer surfacePackageNamer,
      SurfaceNamer testPackageNamer) {
    List<ClientTestFileView> testViews = new ArrayList<>();

    for (Interface apiInterface : new InterfaceView().getElementIterable(model)) {
      ModelTypeTable typeTable = createTypeTable(surfacePackageNamer.getTestPackageName());
      List<MockServiceImplView> impls = new ArrayList<>();
      GapicInterfaceContext context =
          GapicInterfaceContext.create(
              apiInterface, productConfig, typeTable, surfacePackageNamer, featureConfig);
      List<MockServiceUsageView> mockServiceList = new ArrayList<>();

      for (Interface grpcInterface :
          mockServiceTransformer
              .getGrpcInterfacesForService(model, productConfig, apiInterface)
              .values()) {
        String name = surfacePackageNamer.getMockGrpcServiceImplName(grpcInterface);
        String varName = surfacePackageNamer.getMockServiceVarName(grpcInterface);
        String grpcClassName =
            typeTable.getAndSaveNicknameFor(
                surfacePackageNamer.getGrpcClientTypeName(grpcInterface));
        mockServiceList.add(
            MockServiceUsageView.newBuilder()
                .className(name)
                .varName(varName)
                .implName(name)
                .build());
        impls.add(
            MockServiceImplView.newBuilder()
                .name(name)
                .grpcClassName(grpcClassName)
                .grpcMethods(new ArrayList<MockGrpcMethodView>())
                .build());
      }

      String testClassName = surfacePackageNamer.getUnitTestClassName(context.getInterfaceConfig());
      ClientTestClassView testClassView =
          ClientTestClassView.newBuilder()
              .apiSettingsClassName(
                  surfacePackageNamer.getNotImplementedString(
                      "PhpGapicSurfaceTestTransformer.generateTestView - apiSettingsClassName"))
              .apiClassName(
                  surfacePackageNamer.getApiWrapperClassName(context.getInterfaceConfig()))
              .name(testClassName)
              .apiName(
                  PhpPackageMetadataNamer.getApiNameFromPackageName(
                          surfacePackageNamer.getPackageName())
                      .toLowerUnderscore())
              .testCases(createTestCaseViews(context))
              .apiHasLongRunningMethods(context.getInterfaceConfig().hasLongRunningOperations())
              .missingDefaultServiceAddress(
                  !context.getInterfaceConfig().hasDefaultServiceAddress())
              .missingDefaultServiceScopes(!context.getInterfaceConfig().hasDefaultServiceScopes())
              .mockServices(mockServiceList)
              .build();

      addUnitTestImports(typeTable);

      String outputPath = pathMapper.getOutputPath(context.getInterface(), productConfig);
      ImportSectionView importSection =
          importSectionTransformer.generateImportSection(typeTable.getImports());
      testViews.add(
          ClientTestFileView.newBuilder()
              .outputPath(outputPath + File.separator + testClassName + ".php")
              .testClass(testClassView)
              .templateFileName(TEST_TEMPLATE_FILE)
              .fileHeader(
                  fileHeaderTransformer.generateFileHeader(
                      productConfig, importSection, testPackageNamer))
              .build());
    }

    return testViews;
  }

  private List<TestCaseView> createTestCaseViews(GapicInterfaceContext context) {
    ArrayList<TestCaseView> testCaseViews = new ArrayList<>();
    SymbolTable testNameTable = new SymbolTable();
    for (Method method : context.getSupportedMethods()) {
      GapicMethodContext methodContext = context.asRequestMethodContext(method);

      if (methodContext.getMethodConfig().getGrpcStreamingType()
          == GrpcStreamingType.ClientStreaming) {
        // TODO: Add unit test generation for ClientStreaming methods
        // Issue: https://github.com/googleapis/toolkit/issues/946
        continue;
      }

      InitCodeOutputType initCodeOutputType = InitCodeOutputType.FieldList;
      if (methodContext.getMethodConfig().getGrpcStreamingType()
          == GrpcStreamingType.BidiStreaming) {
        initCodeOutputType = InitCodeOutputType.SingleObject;
      }

      ClientMethodType clientMethodType = ClientMethodType.OptionalArrayMethod;
      if (methodContext.getMethodConfig().isLongRunningOperation()) {
        clientMethodType = ClientMethodType.OperationOptionalArrayMethod;
      } else if (methodContext.getMethodConfig().isPageStreaming()) {
        clientMethodType = ClientMethodType.PagedOptionalArrayMethod;
      }

      Iterable<FieldConfig> fieldConfigs =
          methodContext.getMethodConfig().getRequiredFieldConfigs();
      InitCodeContext initCodeContext =
          InitCodeContext.newBuilder()
              .initObjectType(methodContext.getMethod().getInputType())
              .suggestedName(Name.from("request"))
              .initFieldConfigStrings(methodContext.getMethodConfig().getSampleCodeInitFields())
              .initValueConfigMap(InitCodeTransformer.createCollectionMap(methodContext))
<<<<<<< HEAD
              .initFields(FieldConfig.toFieldTypeIterable(fieldConfigs))
              .outputType(InitCodeOutputType.FieldList)
=======
              .initFields(FieldConfig.toFieldIterable(fieldConfigs))
              .outputType(initCodeOutputType)
>>>>>>> 5eae5052
              .fieldConfigMap(FieldConfig.toFieldConfigMap(fieldConfigs))
              .valueGenerator(valueGenerator)
              .build();

      testCaseViews.add(
          testCaseTransformer.createTestCaseView(
              methodContext, testNameTable, initCodeContext, clientMethodType));
    }
    return testCaseViews;
  }

  private void addUnitTestImports(ModelTypeTable typeTable) {
    typeTable.saveNicknameFor("\\Google\\GAX\\ApiException");
    typeTable.saveNicknameFor("\\Google\\GAX\\BidiStream");
    typeTable.saveNicknameFor("\\Google\\GAX\\ServerStream");
    typeTable.saveNicknameFor("\\Google\\GAX\\GrpcCredentialsHelper");
    typeTable.saveNicknameFor("\\Google\\GAX\\LongRunning\\OperationsClient");
    typeTable.saveNicknameFor("\\Google\\GAX\\Testing\\MockStubTrait");
    typeTable.saveNicknameFor("\\Google\\GAX\\Testing\\LongRunning\\MockOperationsImpl");
    typeTable.saveNicknameFor("\\Google\\GAX\\Testing\\GeneratedTest");
    typeTable.saveNicknameFor("\\PHPUnit_Framework_TestCase");
    typeTable.saveNicknameFor("\\Google\\Protobuf\\Any");
    typeTable.saveNicknameFor("\\Google\\Protobuf\\GPBEmpty");
    typeTable.saveNicknameFor("\\Google\\Longrunning\\GetOperationRequest");
    typeTable.saveNicknameFor("\\Grpc");
    typeTable.saveNicknameFor("\\stdClass");
  }
}<|MERGE_RESOLUTION|>--- conflicted
+++ resolved
@@ -243,13 +243,8 @@
               .suggestedName(Name.from("request"))
               .initFieldConfigStrings(methodContext.getMethodConfig().getSampleCodeInitFields())
               .initValueConfigMap(InitCodeTransformer.createCollectionMap(methodContext))
-<<<<<<< HEAD
               .initFields(FieldConfig.toFieldTypeIterable(fieldConfigs))
-              .outputType(InitCodeOutputType.FieldList)
-=======
-              .initFields(FieldConfig.toFieldIterable(fieldConfigs))
               .outputType(initCodeOutputType)
->>>>>>> 5eae5052
               .fieldConfigMap(FieldConfig.toFieldConfigMap(fieldConfigs))
               .valueGenerator(valueGenerator)
               .build();
