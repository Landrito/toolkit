--- conflicted
+++ resolved
@@ -1,16 +1,5 @@
 {
-<<<<<<< HEAD
-  "csharp": {
-    "methods": {
-      "sql.users.list": {
-        "isPageStreaming": false
-      }
-    }
-  },
-  "go": {
-=======
-  "go|java|ruby|php": {
->>>>>>> a12832cb
+  "csharp|go|java|ruby|php": {
     "methods": {
       "sql.users.list": {
         "isPageStreaming": false
